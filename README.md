--- conflicted
+++ resolved
@@ -49,24 +49,14 @@
   - `Enviroment Variables`: 
     - LEET_HOME: <your_leet_home>
     - EDS_LLM_API_KEY: <your_openai_api_key>
-<<<<<<< HEAD
-    
-=======
-
-    > **Important:** You may need to put the full path to the `uv` executable in the command field. 
-    > Find it by running `which uv` on macOS/Linux or `where uv` on Windows.
->>>>>>> d7a27376
 3. You can also check the 5ire log (on Mac) with the following command:
     ```bash
     tail -n200 ~/Library/Logs/5ire/main.log
     ```
-<<<<<<< HEAD
 4. Trouble Shooting
   - `Error: MCP error -2: Request timed out`:
 This error occurs when the MCP server takes too long to process local files via the add_local_to_kb tool. To resolve the issue, restart the MCP server using the UI (turn it off and then on again).
      
-=======
->>>>>>> d7a27376
 
 ## Usage with Claude Desktop
 1. Follow this [link](https://support.anthropic.com/en/articles/10065433-installing-claude-for-desktop) to install Claude Destop App.
