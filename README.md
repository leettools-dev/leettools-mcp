# LeetTools MCP Server

An MCP server implementation that integrates the LeetTools, providing both web and local search capabilities.

## What is LeetTools?
LeetTools is an AI-powered search assistant that enables highly customizable search workflows and delivers tailored output formats from both web and local knowledge bases. Its automated document pipeline handles data ingestion, indexing, and storage, so you can focus on developing workflows without worrying about the underlying infrastructure.

For more details, visit the [LeetTools GitHub Repository](https://github.com/leettools-dev/leettools).

## Smart Search

LeetTools MCP server distinguishes itself from other web search MCP servers by integrating searching, scraping, and filtering into a single tool. By leveraging web search and an in-memory vector database, it delivers highly relevant and accurate results.

## Tools

### `list_kb`
- List all local knowledge bases.

### `create_kb`
- Create a local knowledge base.
- **Inputs:**
  - `knowledge_base_name` (string): name of local knowledge base

### `add_local_to_kb`
- Add files in a local folder to a knowledge base.
- **Inputs:**
  - `local_path`: (string) path to the local folder to add.
  - `knowledge_base_name`: (string) name of the knowledge base to add to.

### `web_search`
- Execute web searches with pagination and filtering
- **Inputs:**
  - `query` (string): web search query
  - `search_max_results` (number, optional): Maximum Search Results (default 1)
  - `search_iteration` (number, optional): Search Pagination (default 1)

### `knowledge_base_search`
- Search for local knowledge base
- **Inputs:**
  - `query` (string): search query for local knowledge base
  - `knowledge_base_name` (string, optional): name of local knowledge base

## Usage with 5ire (Recommended)
1. Follow this [link](https://5ire.app/) to install 5ire MCP client.

2. Go to Tools > New, add fill the following information:
  - `Tool Key`: LeetTools
  - `Command`: npx -y @leettools/leettools-mcp-server
  - `Enviroment Variables`: 
    - LEET_HOME: <your_leet_home>
    - EDS_LLM_API_KEY: <your_openai_api_key>
3. You can also check the 5ire log (on Mac) with the following command:
    ```bash
    tail -n200 ~/Library/Logs/5ire/main.log
    ```
4. Trouble Shooting
  - `Error: MCP error -2: Request timed out`:
This error occurs when the MCP server takes too long to process local files via the add_local_to_kb tool. To resolve the issue, restart the MCP server using the UI (turn it off and then on again).
     
<<<<<<< HEAD
=======
## Usage with Cursor
1. Go to Settings > Cursor Settings > MCP -> add new global MCP server.
2. Add the following to the mcp.json file:
    ```json
    {
        "mcpServers": {
            "leettools": {
                "command": "npx",
                "args": [
                    "-y",
                    "@leettools/leettools-mcp-server",
                ],
                "env": {
                    "LEET_HOME": "Your LeetHome location",
                    "EDS_LLM_API_KEY": "Your OpenAI API Key",
                    "CONTEXT_LENGTH": "10000"
                }
            }
        }
    }
    ```
>>>>>>> 5bacc417

## Usage with Claude Desktop
1. Follow this [link](https://support.anthropic.com/en/articles/10065433-installing-claude-for-desktop) to install Claude Destop App.

2. Go to Claude > Settings > Developer > Edit Config > claude_desktop_config.json to include the following:

    ```json
    {
        "mcpServers": {
            "leettools": {
                "command": "npx",
                "args": [
                    "-y",
                    "@leettools/leettools-mcp-server",
                ],
                "env": {
                    "LEET_HOME": "Your LeetHome location",
                    "EDS_LLM_API_KEY": "Your OpenAI API Key",
                    "CONTEXT_LENGTH": "10000"
                }
            }
        }
    }
    ```

3. Restart Claude Desktop then make sure it is picking up the tools we've exposed in this mcp server. You can do this by looking for the hammer icon:
   <p align="center">
     <img src="assets/mcp-server-hammer.png" alt="Logo" width="450"/>
   </p>

   After clicking on the hammer icon, you should see the tools listed:
   <p align="center">
     <img src="assets/mcp-server-tools.png" alt="Logo" width="450"/>
   </p>

4. If you encounter issues, follow this [link](https://modelcontextprotocol.io/docs/tools/debugging#debugging-in-claude-desktop) for debugging guidance. You can also check the MCP server log with the following command:
    ```bash
    tail -n 200 -F ~/Library/Logs/Claude/mcp-server-leettools.log
    ```

## Example Usage

### Web Search Examples

Try asking in the MCP client:

> "Can you do a web search and tell me why ServiceNow acquired Moveworks?"

MCP client will use the `web_search` tool to retrieve the latest information about the acquisition.

### Knowledge Base Search Examples

Follow these steps to search your own documents:

1. **First, add a local folder with some PDFs to your knowledge base**:
   > "Can you add local folder /tmp/test into a kb named test_kb?"

2. **Then ask a question about the PDFs**:
   > "Can you search kb 'test_kb' and give me a brief explanation of LLM?"

MCP client will retrieve information from your knowledge base and provide a response based on the documents you've added.

## License

The LeetTools MCP server is licensed under the Apache License, Version 2.0 (the "License"). You may not use this software except in compliance with the License. A copy of the License is provided in the LICENSE file in this repository.

Unless required by applicable law or agreed to in writing, the software distributed under the License is distributed on an "AS IS" BASIS, WITHOUT WARRANTIES OR CONDITIONS OF ANY KIND, either express or implied.<|MERGE_RESOLUTION|>--- conflicted
+++ resolved
@@ -57,8 +57,6 @@
   - `Error: MCP error -2: Request timed out`:
 This error occurs when the MCP server takes too long to process local files via the add_local_to_kb tool. To resolve the issue, restart the MCP server using the UI (turn it off and then on again).
      
-<<<<<<< HEAD
-=======
 ## Usage with Cursor
 1. Go to Settings > Cursor Settings > MCP -> add new global MCP server.
 2. Add the following to the mcp.json file:
@@ -80,7 +78,6 @@
         }
     }
     ```
->>>>>>> 5bacc417
 
 ## Usage with Claude Desktop
 1. Follow this [link](https://support.anthropic.com/en/articles/10065433-installing-claude-for-desktop) to install Claude Destop App.
