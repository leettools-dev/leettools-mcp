--- conflicted
+++ resolved
@@ -42,16 +42,6 @@
 
 ## Usage with 5ire (Recommended)
 1. Follow this [link](https://5ire.app/) to install 5ire MCP client.
-<<<<<<< HEAD
-
-2. Go to Tools > New, add fill the following information:
-  - `Tool Key`: LeetTools
-  - `Command`: npx -y @leettools/leettools-mcp-server
-  - `Enviroment Variables`: 
-    - LEET_HOME: <your_leet_home>
-    - EDS_LLM_API_KEY: <your_openai_api_key>
-
-=======
 
 2. Go to Tools > New, add fill the following information:
   - `Tool Key`: LeetTools
@@ -77,7 +67,6 @@
     - LEET_HOME: <your_leet_home>
     - EDS_LLM_API_KEY: <your_openai_api_key>
 
->>>>>>> 632c253d
     > **Important:** You may need to put the full path to the `uv` executable in the command field. 
     > Find it by running `which uv` on macOS/Linux or `where uv` on Windows.
 3. You can also check the 5ire log (on Mac) with the following command:
